--- conflicted
+++ resolved
@@ -13,11 +13,8 @@
       matrix:
         chapter:
           - 05-led-roulette
-<<<<<<< HEAD
           - 07-uart
-=======
           - 10-punch-o-meter
->>>>>>> c94823ec
     steps:
       - uses: actions/checkout@v2
       - uses: actions-rs/toolchain@v1
